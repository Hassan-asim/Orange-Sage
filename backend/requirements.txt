--- conflicted
+++ resolved
@@ -1,14 +1,4 @@
 # FastAPI and web framework
-<<<<<<< HEAD
-fastapi
-uvicorn[standard]
-python-multipart
-
-# Database
-sqlalchemy
-alembic
-psycopg2-binary
-=======
 fastapi>=0.104.0
 uvicorn[standard]>=0.24.0
 python-multipart>=0.0.6
@@ -17,7 +7,6 @@
 sqlalchemy>=2.0.0
 alembic>=1.12.0
 # Use sqlite for local development (no psycopg2 needed)
->>>>>>> 3013e588
 
 # Authentication
 python-jose[cryptography]
@@ -26,25 +15,6 @@
 python-multipart
 
 # LLM APIs
-<<<<<<< HEAD
-openai
-google-generativeai
-
-# Docker
-docker
-
-# Report generation
-reportlab
-python-docx
-jinja2
-
-# HTTP Libraries
-requests
-aiohttp
-
-# JWT Authentication
-PyJWT
-=======
 openai>=1.3.0
 google-generativeai>=0.3.0
 
@@ -56,7 +26,6 @@
 python-docx>=1.1.0
 jinja2>=3.1.0
 weasyprint>=60.0  # For HTML to PDF conversion
->>>>>>> 3013e588
 
 # Utilities
 pydantic[email]
@@ -66,13 +35,6 @@
 celery
 
 # Development
-<<<<<<< HEAD
-pytest
-pytest-asyncio
-black
-flake8
-mypy
-=======
 pytest>=7.4.0
 pytest-asyncio>=0.21.0
 black>=23.11.0
@@ -81,5 +43,4 @@
 
 # Additional utilities
 requests>=2.31.0
-aiofiles>=23.2.0
->>>>>>> 3013e588
+aiofiles>=23.2.0